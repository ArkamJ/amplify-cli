{
  "name": "amplify-migration-tests",
<<<<<<< HEAD
  "version": "2.17.7",
=======
  "version": "2.17.8",
>>>>>>> 11978cb4
  "description": "",
  "repository": {
    "type": "git",
    "url": "https://github.com/aws-amplify/amplify-cli.git",
    "directory": "packages/amplify-migration-tests"
  },
  "author": "Amazon Web Services",
  "license": "Apache-2.0",
  "main": "index.js",
  "keywords": [
    "graphql",
    "appsync",
    "aws"
  ],
  "private": true,
  "scripts": {
    "migration_v4.0.0": "npm run setup-profile 4.0.0 && jest --verbose",
    "migration": "npm run setup-profile latest && jest --verbose",
    "setup-profile": "ts-node ./src/configure_tests.ts"
  },
  "dependencies": {
<<<<<<< HEAD
    "amplify-e2e-core": "1.1.8",
=======
    "amplify-e2e-core": "1.1.9",
>>>>>>> 11978cb4
    "aws-sdk": "^2.608.0",
    "dotenv": "^8.2.0",
    "esm": "^3.2.25",
    "fs-extra": "^8.1.0",
<<<<<<< HEAD
    "graphql-transformer-core": "6.19.2",
=======
    "graphql-transformer-core": "6.19.3",
>>>>>>> 11978cb4
    "rimraf": "^3.0.0"
  },
  "jest": {
    "verbose": false,
    "preset": "ts-jest",
    "testRunner": "amplify-e2e-core/runner",
    "testEnvironment": "amplify-e2e-core/environment",
    "transform": {
      "^.+\\.tsx?$": "ts-jest"
    },
    "testURL": "http://localhost",
    "testRegex": "(src/__tests__/.*|\\.(test|spec))\\.(ts|tsx|js)$",
    "testPathIgnorePatterns": [
      "/node_modules/",
      "lib"
    ],
    "collectCoverage": true,
    "collectCoverageFrom": [
      "src/**/*.ts",
      "!**/node_modules/**",
      "!src/__tests__/**",
      "!**/*.d.ts"
    ],
    "reporters": [
      "default",
      "jest-junit",
      [
        "amplify-e2e-core/reporter",
        {
          "publicPath": "./amplify-migration-reports",
          "filename": "index.html",
          "expand": true
        }
      ]
    ],
    "moduleFileExtensions": [
      "ts",
      "tsx",
      "js",
      "jsx",
      "json",
      "node"
    ],
    "setupFilesAfterEnv": [
      "<rootDir>/src/setup-tests.ts"
    ],
    "globals": {
      "window": {},
      "ts-jest": {
        "diagnostics": true
      }
    }
  },
  "jest-junit": {
    "outputDirectory": "reports/junit/",
    "outputName": "js-test-results.xml",
    "usePathForSuiteName": "true",
    "addFileAttribute": "true"
  }
}<|MERGE_RESOLUTION|>--- conflicted
+++ resolved
@@ -1,10 +1,6 @@
 {
   "name": "amplify-migration-tests",
-<<<<<<< HEAD
-  "version": "2.17.7",
-=======
   "version": "2.17.8",
->>>>>>> 11978cb4
   "description": "",
   "repository": {
     "type": "git",
@@ -26,20 +22,12 @@
     "setup-profile": "ts-node ./src/configure_tests.ts"
   },
   "dependencies": {
-<<<<<<< HEAD
-    "amplify-e2e-core": "1.1.8",
-=======
     "amplify-e2e-core": "1.1.9",
->>>>>>> 11978cb4
     "aws-sdk": "^2.608.0",
     "dotenv": "^8.2.0",
     "esm": "^3.2.25",
     "fs-extra": "^8.1.0",
-<<<<<<< HEAD
-    "graphql-transformer-core": "6.19.2",
-=======
     "graphql-transformer-core": "6.19.3",
->>>>>>> 11978cb4
     "rimraf": "^3.0.0"
   },
   "jest": {
