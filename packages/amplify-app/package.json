{
  "name": "amplify-app",
<<<<<<< HEAD
  "version": "2.17.3",
=======
  "version": "2.17.4",
>>>>>>> 11978cb4
  "description": "Amplify CLI",
  "repository": {
    "type": "git",
    "url": "https://github.com/aws-amplify/amplify-cli.git",
    "directory": "packages/amplify-app"
  },
  "author": "Amazon Web Services",
  "license": "Apache-2.0",
  "main": "src/index.js",
  "keywords": [
    "amplify",
    "aws"
  ],
  "bin": {
    "amplify-app": "bin/amplify-app"
  },
  "publishConfig": {
    "access": "public"
  },
  "scripts": {
    "clean": "rimraf ./lib"
  },
  "engines": {
    "node": ">=10.0.0",
    "@aws-amplify/cli": ">=4.21.0"
  },
  "dependencies": {
    "amplify-frontend-android": "2.13.4",
<<<<<<< HEAD
    "amplify-frontend-ios": "2.13.5",
    "amplify-frontend-javascript": "2.15.3",
=======
    "amplify-frontend-ios": "2.13.6",
    "amplify-frontend-javascript": "2.15.4",
>>>>>>> 11978cb4
    "chalk": "^3.0.0",
    "fs-extra": "^8.1.0",
    "graphql": "^14.5.8",
    "ini": "^1.3.5",
    "inquirer": "^7.0.3",
    "node-emoji": "^1.10.0",
    "rimraf": "^3.0.0",
    "semver": "^7.1.1",
    "strip-ansi": "^6.0.0",
    "xcode": "^2.1.0",
    "yargs": "^15.1.0"
  }
}<|MERGE_RESOLUTION|>--- conflicted
+++ resolved
@@ -1,10 +1,6 @@
 {
   "name": "amplify-app",
-<<<<<<< HEAD
-  "version": "2.17.3",
-=======
   "version": "2.17.4",
->>>>>>> 11978cb4
   "description": "Amplify CLI",
   "repository": {
     "type": "git",
@@ -33,13 +29,8 @@
   },
   "dependencies": {
     "amplify-frontend-android": "2.13.4",
-<<<<<<< HEAD
-    "amplify-frontend-ios": "2.13.5",
-    "amplify-frontend-javascript": "2.15.3",
-=======
     "amplify-frontend-ios": "2.13.6",
     "amplify-frontend-javascript": "2.15.4",
->>>>>>> 11978cb4
     "chalk": "^3.0.0",
     "fs-extra": "^8.1.0",
     "graphql": "^14.5.8",
