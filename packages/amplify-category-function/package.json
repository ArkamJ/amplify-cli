{
  "name": "amplify-category-function",
<<<<<<< HEAD
  "version": "2.20.7",
=======
  "version": "2.20.8",
>>>>>>> 11978cb4
  "description": "amplify-cli function plugin",
  "repository": {
    "type": "git",
    "url": "https://github.com/aws-amplify/amplify-cli.git",
    "directory": "packages/amplify-category-function"
  },
  "author": "Amazon Web Services",
  "license": "Apache-2.0",
  "main": "lib/index.js",
  "types": "lib/index.d.ts",
  "scripts": {
    "build": "tsc",
    "clean": "rimraf ./lib",
    "test": "jest"
  },
  "keywords": [
    "amplify",
    "aws"
  ],
  "dependencies": {
    "amplify-category-storage": "2.4.7",
    "amplify-function-plugin-interface": "1.3.1",
    "fs-extra": "^8.1.0",
<<<<<<< HEAD
    "folder-hash":"^3.3.2",
    "graphql-transformer-core": "6.19.2",
    "globby":"^11.0.1",
=======
    "graphql-transformer-core": "6.19.3",
>>>>>>> 11978cb4
    "inquirer": "^7.0.3",
    "inquirer-datepicker": "^1.1.0",
    "enquirer": "^2.3.5",
    "jstreemap": "^1.28.2",
    "lodash": "^4.17.15",
    "mime-types": "^2.1.26",
    "promise-sequential": "^1.1.1",
    "uuid": "^3.4.0"
  }
}<|MERGE_RESOLUTION|>--- conflicted
+++ resolved
@@ -1,10 +1,6 @@
 {
   "name": "amplify-category-function",
-<<<<<<< HEAD
-  "version": "2.20.7",
-=======
   "version": "2.20.8",
->>>>>>> 11978cb4
   "description": "amplify-cli function plugin",
   "repository": {
     "type": "git",
@@ -28,13 +24,9 @@
     "amplify-category-storage": "2.4.7",
     "amplify-function-plugin-interface": "1.3.1",
     "fs-extra": "^8.1.0",
-<<<<<<< HEAD
     "folder-hash":"^3.3.2",
-    "graphql-transformer-core": "6.19.2",
     "globby":"^11.0.1",
-=======
     "graphql-transformer-core": "6.19.3",
->>>>>>> 11978cb4
     "inquirer": "^7.0.3",
     "inquirer-datepicker": "^1.1.0",
     "enquirer": "^2.3.5",
