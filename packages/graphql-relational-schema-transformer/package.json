--- conflicted
+++ resolved
@@ -1,10 +1,6 @@
 {
   "name": "graphql-relational-schema-transformer",
-<<<<<<< HEAD
   "version": "2.13.2-beta.0",
-=======
-  "version": "2.13.2",
->>>>>>> 97c893c3
   "description": "An AppSync model transform that takes a relational database and turns that into a GraphQL API.",
   "repository": {
     "type": "git",
@@ -31,13 +27,8 @@
     "cloudform-types": "^4.1.0",
     "fs-extra": "^8.1.0",
     "graphql": "^14.5.8",
-<<<<<<< HEAD
     "graphql-mapping-template": "4.13.2-beta.0",
     "graphql-transformer-common": "4.13.2-beta.0"
-=======
-    "graphql-mapping-template": "4.13.2",
-    "graphql-transformer-common": "4.13.2"
->>>>>>> 97c893c3
   },
   "devDependencies": {
     "@types/fs-extra": "^8.0.1",
