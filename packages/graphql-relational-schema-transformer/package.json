{
  "name": "graphql-relational-schema-transformer",
<<<<<<< HEAD
  "version": "2.15.7",
=======
  "version": "2.15.8",
>>>>>>> 11978cb4
  "description": "An AppSync model transform that takes a relational database and turns that into a GraphQL API.",
  "repository": {
    "type": "git",
    "url": "https://github.com/aws-amplify/amplify-cli.git",
    "directory": "packages/graphql-relational-schema-transformer"
  },
  "author": "Amazon Web Services",
  "license": "Apache-2.0",
  "main": "lib/index.js",
  "types": "lib/index.d.ts",
  "keywords": [
    "graphql",
    "appsync",
    "aws"
  ],
  "scripts": {
    "test-ci": "jest --ci --coverage",
    "test": "jest --coverage",
    "build": "tsc",
    "clean": "rimraf ./lib"
  },
  "dependencies": {
    "cloudform": "^4.2.0",
    "cloudform-types": "^4.2.0",
    "fs-extra": "^8.1.0",
    "graphql": "^14.5.8",
    "graphql-mapping-template": "4.13.4",
<<<<<<< HEAD
    "graphql-transformer-common": "4.17.2"
=======
    "graphql-transformer-common": "4.17.3"
>>>>>>> 11978cb4
  },
  "devDependencies": {
    "@types/fs-extra": "^8.0.1",
    "aws-sdk": "^2.608.0"
  },
  "jest": {
    "collectCoverage": true,
    "coverageReporters": [
      "json",
      "html"
    ],
    "transform": {
      "^.+\\.tsx?$": "ts-jest"
    },
    "testURL": "http://localhost",
    "testRegex": "(src/__tests__/.*.test\\.(js|ts))$",
    "moduleFileExtensions": [
      "ts",
      "tsx",
      "js",
      "jsx",
      "json",
      "node"
    ],
    "globals": {
      "ts-jest": {
        "diagnostics": false
      }
    }
  }
}<|MERGE_RESOLUTION|>--- conflicted
+++ resolved
@@ -1,10 +1,6 @@
 {
   "name": "graphql-relational-schema-transformer",
-<<<<<<< HEAD
-  "version": "2.15.7",
-=======
   "version": "2.15.8",
->>>>>>> 11978cb4
   "description": "An AppSync model transform that takes a relational database and turns that into a GraphQL API.",
   "repository": {
     "type": "git",
@@ -32,11 +28,7 @@
     "fs-extra": "^8.1.0",
     "graphql": "^14.5.8",
     "graphql-mapping-template": "4.13.4",
-<<<<<<< HEAD
-    "graphql-transformer-common": "4.17.2"
-=======
     "graphql-transformer-common": "4.17.3"
->>>>>>> 11978cb4
   },
   "devDependencies": {
     "@types/fs-extra": "^8.0.1",
