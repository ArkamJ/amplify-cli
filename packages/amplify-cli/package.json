{
  "name": "@aws-amplify/cli",
  "version": "0.1.13",
  "description": "Amplify CLI",
  "bin": {
    "amplify": "bin/amplify"
  },
  "publishConfig": {
    "access": "public"
  },
  "scripts": {
    "lint": "eslint src",
<<<<<<< HEAD
    "lint-fix": "eslint . --fix",
    "test": "jest",
    "watch": "ava --watch",
    "coverage": "nyc ava"
=======
    "lint-fix": "eslint . --fix"
>>>>>>> 5549fcef
  },
  "author": "Amazon Web Services",
  "license": "Apache-2.0",
  "dependencies": {
    "amplify-category-analytics": "^0.1.13",
    "amplify-category-api": "^0.1.13",
    "amplify-category-auth": "^0.1.13",
    "amplify-category-function": "^0.1.13",
    "amplify-category-hosting": "^0.1.13",
    "amplify-category-notifications": "^0.1.13",
    "amplify-category-storage": "^0.1.13",
    "amplify-codegen": "^0.1.13",
    "amplify-frontend-android": "^0.1.12",
    "amplify-frontend-ios": "^0.1.12",
    "amplify-frontend-javascript": "^0.1.12",
    "amplify-provider-awscloudformation": "^0.1.12",
    "cfonts": "^2.1.2",
    "chalk": "^2.0.1",
    "eslint": "^4.19.1",
    "folder-hash": "^2.0.0",
    "fs-extra": "^6.0.1",
    "global-prefix": "^1.0.2",
    "gluegun": "next",
    "inquirer": "^3.2.1",
    "lodash": "^4.17.10",
    "moment": "^2.22.2",
    "open-in-editor": "^2.2.0",
    "optionator": "^0.8.2",
    "ora": "^2.1.0",
    "promise-sequential": "^1.1.1",
    "util": "^0.11.0"
  },
  "devDependencies": {
    "ava": "^0.22.0",
    "babel-eslint": "^8.0.1",
    "eslint-config-airbnb-base": "^12.1.0",
    "eslint-plugin-import": "^2.12.0",
    "nyc": "^11.2.1",
    "prettier": "^1.7.4"
  },
  "jest": {
    "collectCoverage": true,
    "testURL": "http://localhost",
    "testRegex": "((\\.|/)(test|spec))\\.(jsx?|tsx?)$",
    "moduleFileExtensions": [
      "js",
      "jsx",
      "json",
      "node"
    ]
  }
}<|MERGE_RESOLUTION|>--- conflicted
+++ resolved
@@ -9,15 +9,9 @@
     "access": "public"
   },
   "scripts": {
+    "test": "jest",
     "lint": "eslint src",
-<<<<<<< HEAD
-    "lint-fix": "eslint . --fix",
-    "test": "jest",
-    "watch": "ava --watch",
-    "coverage": "nyc ava"
-=======
     "lint-fix": "eslint . --fix"
->>>>>>> 5549fcef
   },
   "author": "Amazon Web Services",
   "license": "Apache-2.0",
