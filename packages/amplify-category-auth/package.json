{
  "name": "amplify-category-auth",
  "version": "0.1.13",
  "description": "amplify-cli authentication plugin",
  "main": "index.js",
  "author": "Amazon Web Services",
  "license": "Apache-2.0",
  "scripts": {
    "lint": "eslint .",
    "lint-fix": "eslint . --fix",
    "test": "jest"
  },
  "dependencies": {
    "chalk": "^2.4.1",
    "chalk-pipe": "^1.2.0",
    "eslint": "^4.19.1",
    "inquirer": "^6.0.0",
    "jest": "^23.5.0",
    "lodash": "^4.17.10",
    "uuid": "^2.0.3"
  },
  "devDependencies": {
    "eslint-config-airbnb-base": "^12.1.0",
<<<<<<< HEAD
    "eslint-plugin-import": "^2.12.0",
    "jest": "^23.5.0"
=======
    "eslint-plugin-import": "^2.12.0"
>>>>>>> 5549fcef
  },
  "jest": {
    "collectCoverage": true,
    "testURL": "http://localhost",
    "testRegex": "((\\.|/)(test|spec))\\.(jsx?|tsx?)$",
    "moduleFileExtensions": [
      "js",
      "jsx",
      "json",
      "node"
    ]
  }
}<|MERGE_RESOLUTION|>--- conflicted
+++ resolved
@@ -21,12 +21,8 @@
   },
   "devDependencies": {
     "eslint-config-airbnb-base": "^12.1.0",
-<<<<<<< HEAD
     "eslint-plugin-import": "^2.12.0",
     "jest": "^23.5.0"
-=======
-    "eslint-plugin-import": "^2.12.0"
->>>>>>> 5549fcef
   },
   "jest": {
     "collectCoverage": true,
