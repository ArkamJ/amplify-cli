{
  "name": "graphql-mapping-template",
<<<<<<< HEAD
  "version": "4.13.2-beta.0",
=======
  "version": "4.13.2",
>>>>>>> 97c893c3
  "description": "An AST wrapper around AWS AppSync resolvers",
  "repository": {
    "type": "git",
    "url": "https://github.com/aws-amplify/amplify-cli.git",
    "directory": "packages/graphql-mapping-template"
  },
  "author": "Amazon Web Services",
  "license": "Apache-2.0",
  "main": "lib/index.js",
  "types": "lib/index.d.ts",
  "keywords": [
    "graphql",
    "appsync",
    "cloudformation",
    "aws"
  ],
  "scripts": {
    "test": "jest",
    "test-ci": "jest --ci -i",
    "build": "tsc",
    "watch": "tsc -w",
    "clean": "rimraf ./lib"
  },
  "jest": {
    "transform": {
      "^.+\\.tsx?$": "ts-jest"
    },
    "testURL": "http://localhost",
    "testRegex": "(src/__tests__/.*|(\\.|/)(test|spec))\\.(jsx?|tsx?)$",
    "moduleFileExtensions": [
      "ts",
      "tsx",
      "js",
      "jsx",
      "json",
      "node"
    ],
    "collectCoverage": true
  }
}<|MERGE_RESOLUTION|>--- conflicted
+++ resolved
@@ -1,10 +1,6 @@
 {
   "name": "graphql-mapping-template",
-<<<<<<< HEAD
   "version": "4.13.2-beta.0",
-=======
-  "version": "4.13.2",
->>>>>>> 97c893c3
   "description": "An AST wrapper around AWS AppSync resolvers",
   "repository": {
     "type": "git",
