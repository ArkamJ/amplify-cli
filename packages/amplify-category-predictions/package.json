{
  "name": "amplify-category-predictions",
<<<<<<< HEAD
  "version": "2.3.13",
=======
  "version": "2.3.14",
>>>>>>> 11978cb4
  "description": "amplify-cli predictions plugin",
  "repository": {
    "type": "git",
    "url": "https://github.com/aws-amplify/amplify-cli.git",
    "directory": "packages/amplify-category-predictions"
  },
  "author": "Amazon Web Services",
  "license": "Apache-2.0",
  "main": "index.js",
  "keywords": [
    "amplify",
    "aws"
  ],
  "dependencies": {
    "amplify-category-auth": "2.15.8",
<<<<<<< HEAD
    "amplify-provider-awscloudformation": "4.21.0",
    "amplify-category-function": "2.20.7",
=======
    "amplify-provider-awscloudformation": "4.21.1",
>>>>>>> 11978cb4
    "aws-sdk": "^2.608.0",
    "chalk": "^3.0.0",
    "chalk-pipe": "^3.0.0",
    "fs-extra": "^8.1.0",
    "inquirer": "^7.0.3",
    "open": "^7.0.0",
    "uuid": "^3.4.0"
  }
}<|MERGE_RESOLUTION|>--- conflicted
+++ resolved
@@ -1,10 +1,6 @@
 {
   "name": "amplify-category-predictions",
-<<<<<<< HEAD
-  "version": "2.3.13",
-=======
   "version": "2.3.14",
->>>>>>> 11978cb4
   "description": "amplify-cli predictions plugin",
   "repository": {
     "type": "git",
@@ -20,12 +16,8 @@
   ],
   "dependencies": {
     "amplify-category-auth": "2.15.8",
-<<<<<<< HEAD
-    "amplify-provider-awscloudformation": "4.21.0",
+    "amplify-provider-awscloudformation": "4.21.1",
     "amplify-category-function": "2.20.7",
-=======
-    "amplify-provider-awscloudformation": "4.21.1",
->>>>>>> 11978cb4
     "aws-sdk": "^2.608.0",
     "chalk": "^3.0.0",
     "chalk-pipe": "^3.0.0",
