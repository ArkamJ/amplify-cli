--- conflicted
+++ resolved
@@ -1,10 +1,6 @@
 {
   "name": "graphql-transformer-common",
-<<<<<<< HEAD
-  "version": "4.17.2",
-=======
   "version": "4.17.3",
->>>>>>> 11978cb4
   "description": "Common code and constants for AppSync Transformers",
   "repository": {
     "type": "git",
