--- conflicted
+++ resolved
@@ -1,10 +1,6 @@
 {
   "name": "graphql-versioned-transformer",
-<<<<<<< HEAD
-  "version": "4.15.10",
-=======
   "version": "4.15.11",
->>>>>>> 11978cb4
   "description": "A GraphQL transform that enabled object versioning and conflict resolution for a @model type.",
   "repository": {
     "type": "git",
@@ -29,21 +25,12 @@
   "dependencies": {
     "graphql": "^14.5.8",
     "graphql-mapping-template": "4.13.4",
-<<<<<<< HEAD
-    "graphql-transformer-common": "4.17.2",
-    "graphql-transformer-core": "6.19.2"
-  },
-  "devDependencies": {
-    "@types/node": "^10.17.13",
-    "graphql-dynamodb-transformer": "6.19.3"
-=======
     "graphql-transformer-common": "4.17.3",
     "graphql-transformer-core": "6.19.3"
   },
   "devDependencies": {
     "@types/node": "^10.17.13",
     "graphql-dynamodb-transformer": "6.19.4"
->>>>>>> 11978cb4
   },
   "jest": {
     "transform": {
