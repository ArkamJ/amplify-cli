{
  "name": "amplify-category-api",
  "version": "2.20.0",
  "description": "amplify-cli api plugin",
  "repository": {
    "type": "git",
    "url": "https://github.com/aws-amplify/amplify-cli.git",
    "directory": "packages/amplify-category-api"
  },
  "author": "Amazon Web Services",
  "license": "Apache-2.0",
  "main": "lib/index.js",
  "scripts": {
    "build": "tsc",
    "clean": "rimraf lib tsconfig.tsbuildinfo",
    "test": "jest",
    "test-ci": "jest --ci -i"
  },
  "dependencies": {
<<<<<<< HEAD
    "amplify-category-auth": "2.15.8",
    "amplify-category-function": "2.20.7",
    "amplify-util-headless-input": "1.0.0",
=======
    "amplify-category-auth": "2.16.0",
    "amplify-category-function": "2.21.0",
>>>>>>> def0c490
    "chalk": "^3.0.0",
    "fs-extra": "^8.1.0",
    "graphql": "^14.5.8",
    "graphql-relational-schema-transformer": "2.15.8",
    "graphql-transformer-core": "6.19.3",
    "inquirer": "^7.0.3",
    "merge-graphql-schemas": "^1.7.6",
    "open": "^7.0.0",
    "ora": "^4.0.3",
    "uuid": "^3.4.0"
  },
  "jest": {
    "testURL": "http://localhost",
    "transform": {
      "^.+\\.tsx?$": "ts-jest"
    },
    "testRegex": "(src/__tests__/.*.test.ts)$",
    "moduleFileExtensions": [
      "ts",
      "tsx",
      "js",
      "jsx",
      "json",
      "node"
    ],
    "collectCoverage": true,
    "coverageReporters": [
      "json",
      "html"
    ]
  }
}<|MERGE_RESOLUTION|>--- conflicted
+++ resolved
@@ -17,14 +17,9 @@
     "test-ci": "jest --ci -i"
   },
   "dependencies": {
-<<<<<<< HEAD
-    "amplify-category-auth": "2.15.8",
-    "amplify-category-function": "2.20.7",
-    "amplify-util-headless-input": "1.0.0",
-=======
     "amplify-category-auth": "2.16.0",
     "amplify-category-function": "2.21.0",
->>>>>>> def0c490
+    "amplify-util-headless-input": "1.0.0",
     "chalk": "^3.0.0",
     "fs-extra": "^8.1.0",
     "graphql": "^14.5.8",
