--- conflicted
+++ resolved
@@ -257,13 +257,10 @@
     '/packages/graphql-mapping-template/lib',
     '/packages/graphql-*-transformer/lib',
     '/packages/graphql-transformer-*/lib',
-<<<<<<< HEAD
     '/packages/amplify-headless-interface/lib',
-    '/packages/amplify-util-headless-input/lib'
-=======
+    '/packages/amplify-util-headless-input/lib',
 
     // Ignore CHANGELOG.md files
     '/packages/*/CHANGELOG.md'
->>>>>>> def0c490
   ]
 };